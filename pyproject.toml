--- conflicted
+++ resolved
@@ -21,11 +21,7 @@
 questionary = "^2.0.1"
 jinja2 = "^3.1.2"
 openpyxl = "^3.1.3"
-<<<<<<< HEAD
-pandera = "^0.19.3"
-=======
 pandera = {extras = ["io"], version = "^0.19.3"}
->>>>>>> 088ebe64
 
 [tool.poetry.group.dev.dependencies]
 black = "^23.11.0"
